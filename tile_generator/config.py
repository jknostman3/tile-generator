#!/usr/bin/env python

# tile-generator
#
# Copyright (c) 2015-Present Pivotal Software, Inc. All Rights Reserved.
#
# Licensed under the Apache License, Version 2.0 (the "License");
# you may not use this file except in compliance with the License.
# You may obtain a copy of the License at
#
#    http://www.apache.org/licenses/LICENSE-2.0
#
# Unless required by applicable law or agreed to in writing, software
# distributed under the License is distributed on an "AS IS" BASIS,
# WITHOUT WARRANTIES OR CONDITIONS OF ANY KIND, either express or implied.
# See the License for the specific language governing permissions and
# limitations under the License.

from __future__ import absolute_import, division, print_function#, unicode_literals
import os.path
import sys
import yaml
import re
import requests
from . import template

CONFIG_FILE = "tile.yml"
HISTORY_FILE = "tile-history.yml"

# The Config object describes exactly what the Tile Generator is going to generate.
# It starts with a minimal configuration passed in as keyword arguments or read
# from tile.yml, then is gradually transformed into a complete configuration
# through the following phases:
#
# Validate Config - Ensure that all mandatory fields are present, and that any values
# provided meet the constraints for that specific property
#
# Add Defaults - Completes the configuration by inserting defaults for any properties
# not specified in tile.yml. Doing this here allows the remainder of the code to
# safely assume presence of properties (i.e. use config['property'])
#
# Upgrade - Maintains backward compatibility for deprecated tile.yml syntax by
# translating it into currently supported syntax. Doing so here allows us to only
# handle new syntax in the rest of the code, while still maintaining backward
# compatibility
#
# Process Packages - Normalizes all package descriptions and sorts them into the
# appropriate bosh releases depending on their types
#
# Validate Releases - Ensure that all generated releases are sane
#
# Add Dependencies - Add all auto-dependencies for the packages and releases
#
# Normalize File Lists - Packages specify the files they use in many different
# ways depending on the package type. We normalize all these so that the rest of
# the code can rely on a single format
#
# Normalize Jobs - Ensure that job type, template, and properties are set for
# every job

package_types = {
	'app':               { 'flags': [ 'is_cf', 'requires_cf_cli', 'is_app' ] },
	'app-broker':        { 'flags': [ 'is_cf', 'requires_cf_cli', 'is_app', 'is_broker', 'is_broker_app' ] },
	'external-broker':   { 'flags': [ 'is_cf', 'requires_cf_cli', 'is_broker', 'is_external_broker' ] },
	'buildpack':         { 'flags': [ 'is_cf', 'requires_cf_cli', 'is_buildpack' ] },
	'decorator':         { 'flags': [ 'is_cf', 'requires_cf_cli', 'requires_meta_buildpack', 'is_buildpack', 'is_decorator' ] },
	'docker-bosh':       { 'flags': [ 'requires_docker_bosh', 'is_docker_bosh', 'is_docker' ] },
	'docker-app':        { 'flags': [ 'is_cf', 'requires_cf_cli', 'is_app', 'is_docker_app', 'is_docker' ] },
	'docker-app-broker': { 'flags': [ 'is_cf', 'requires_cf_cli', 'is_app', 'is_broker', 'is_broker_app', 'is_docker_app', 'is_docker' ] },
	'blob':              { 'flags': [ 'is_cf', 'is_blob' ] },
	'bosh-release':      { 'flags': [ 'is_bosh_release' ] },
}

class Config(dict):

	def __init__(self, *arg, **kw):
		super(Config, self).__init__(*arg, **kw)

	def read(self):
		self.read_config()
		self.read_history()
		self.transform()
		return self

	def transform(self):
		self.validate()
		self.add_defaults()
		self.upgrade()
		self.process_packages()
		self.validate_releases()
		self.add_dependencies()
		self.normalize_file_lists()
		self.normalize_jobs()

	def process_packages(self):
		for package in self.get('packages', []):
			package['name'] = package['name'].lower().replace('-','_')
			typename = package['type']
			typedef = package_types[typename]
			flags = typedef.get('flags', [])
			jobs = typedef.get('jobs', [])
			for flag in flags:
				package[flag] = True
			release = self.release_for_package(package)
			if package.get('is_cf', False):
				release['is_cf'] = True
				release['requires_cf_cli'] = True
			if package.get('is_docker_bosh', False):
				release['requires_docker_bosh'] = True
				release['jobs'] += [{
					'name': 'docker-bosh-' + package['name'],
					'template': 'docker-bosh',
					'package': package
				}]
			if package.get('is_decorator', False):
				release['requires_meta_buildpack'] = True				
			if 'is_app' in flags:
				manifest = package.get('manifest', { 'name': package['name'] })
				self.update_memory(release, manifest)
				if not 'is_docker' in flags:
					self.update_compilation_vm_disk_size(manifest)

	def normalize_file_lists(self):
		for package in self.get('packages', []):
			if package.get('is_bosh_release', False):
				continue
			files = package.get('files', [])
			path = package.get('path', None)
			if path is not None:
				files += [ { 'path': path } ]
				package['path'] = os.path.basename(path)
			manifest = package.get('manifest', {})
			manifest_path = manifest.get('path', None)
			if manifest_path is not None:
				files += [ { 'path': manifest_path } ]
				package['manifest']['path'] = os.path.basename(manifest_path)
			for docker_image in package.get('docker_images', []):
				filename = docker_image.lower().replace('/','-').replace(':','-') + '.tgz'
				files += [ { 'path': 'docker:' + docker_image, 'name': filename } ]
			for file in files:
				file['name'] = file.get('name', os.path.basename(file['path']))
			package['files'] = files

	def normalize_jobs(self):
		for release in self.get('releases', []):
			for job in release.get('jobs', []):
				job['type'] = job.get('type', job['name'])
				job['template'] = job.get('template', job['type'])
<<<<<<< HEAD
=======
				job['properties'] = job.get('properties', {})
>>>>>>> 043a98d1

	def release_for_package(self, package):
		release_name = package['name'] if package.get('is_bosh_release', False) else self['name']
		release = self.release_by_name(release_name)
		if package.get('is_bosh_release', False):
			if release is not None:
				print('duplicate bosh release', release_name, 'in configuration', file=sys.stderr)
				sys.exit(1)
			release = package
			self['releases'] = self.get('releases', []) + [ release ]
		else:
			if release is None:
				release = {
					'name': release_name,
					'packages': [],
					'jobs': [] }
				self['releases'] = self.get('releases', []) + [ release ]
			release['packages'] = release.get('packages', []) + [ package ]
		return release

	def release_by_name(self, name):
		for release in self.get('releases', []):
			if release['name'] == name:
				return release
		return None

	def validate_releases(self):
		for release in self.get('releases', []):
			if release.get('is_cf', False):
				self.validate_memory_quota(release)

	def add_dependencies(self):
		requires_docker_bosh = False
		requires_meta_buildpack = False
		for release in self.get('releases', []):
			if release.get('requires_docker_bosh', False):
				requires_docker_bosh = True
				release['packages'] += [{
					'name': 'common',
					'files': [{
						'name': 'utils.sh',
						'path': template.path('src/common/utils.sh')
					}],
					'template': 'common',
					'dir': 'src'
				}]
			if release.get('requires_meta_buildpack', False):
				requires_meta_buildpack = True
			if release.get('requires_cf_cli', False):
				release['jobs'] += [{
					'name': 'deploy-all',
					'type': 'deploy-all',
					'lifecycle': 'errand',
					'post_deploy': True
				}]
				release['jobs'] += [{
					'name': 'delete-all',
					'type': 'delete-all',
					'lifecycle': 'errand',
					'pre_delete': True
				}]
				self['post_deploy_errands'] = self.get('post_deploy_errands', []) + [{ 'name': 'deploy-all' }]
				self['pre_delete_errands'] = self.get('pre_delete_errands', []) + [{ 'name': 'delete-all' }]
				release['packages'] += [{
					'name': 'cf_cli',
					'files': [{
						'name': 'cf-linux-amd64.tgz',
						'path': 'http://cli.run.pivotal.io/stable?release=linux64-binary&source=github-rel'
					},{
						'name': 'all_open.json',
						'path': template.path('src/templates/all_open.json')
					}],
					'template': 'cf_cli',
					'dir': 'blobs'
				}]
				self['requires_product_versions'] = self.get('requires_product_versions', []) + [
					{
						'name': 'cf',
						'version': '~> 1.5'
					}
				]
		if requires_docker_bosh:
			version = None
			version_param = '?v=' + version if version else ''
			self['releases'] += [{
				'name': 'docker-boshrelease',
				'path': 'https://bosh.io/d/github.com/cf-platform-eng/docker-boshrelease' + version_param,
			}]
		if requires_meta_buildpack:
			self['releases'] += [{
				'name': 'meta-buildpack',
				'path': 'github://cf-platform-eng/meta-buildpack/meta-buildpack.tgz',
				'jobs': [
					{
						'name': 'deploy-meta-buildpack',
						'type': 'deploy-all',
						'lifecycle': 'errand',
						'post_deploy': True
					},
					{
						'name': 'delete-meta-buildpack',
						'type': 'delete-all',
						'lifecycle': 'errand',
						'pre_delete': True
					}
				]
			}]

	def save_history(self):
		with open(HISTORY_FILE, 'wb') as history_file:
			write_yaml(history_file, self['history'])

	def validate(self):
		try:
			validname = re.compile('[a-z][a-z0-9]*(-[a-z0-9]+)*$')
			if validname.match(self['name']) is None:
				print('product name must start with a letter, be all lower-case letters or numbers, with words optionally seperated by hyphens', file=sys.stderr)
				sys.exit(1)
		except KeyError as e:
			print('tile.yml is missing mandatory property', e, file=sys.stderr)
			sys.exit(1)
		for package in self.get('packages', []):
			try:
				if validname.match(package['name']) is None:
					print('package name must start with a letter, be all lower-case letters or numbers, with words optionally seperated by hyphens', file=sys.stderr)
					sys.exit(1)
				if package['type'] not in package_types:
					print('package', package['name'], 'has invalid type', package['type'], file=sys.stderr)
					print('valid types are:', ', '.join([ t for t in package_types]), file=sys.stderr)
					sys.exit(1)
			except KeyError as e:
				if str(e) == '\'name\'':
					print('package is missing mandatory property', e, file=sys.stderr)
				else:
					print('package', package['name'], 'is missing mandatory property', e, file=sys.stderr)
				sys.exit(1)

	def set_verbose(self, verbose=True):
		self['verbose'] = verbose

	def set_cache(self, cache=None):
		if cache is not None:
			cache = os.path.realpath(os.path.expanduser(cache))
			self['docker_cache'] = cache
			self['cache'] = cache

	def add_defaults(self):
		self['stemcell_criteria'] = self.default_stemcell()
		self['all_properties'] = self.get('properties', [])
		self['total_memory'] = 0
		self['max_memory'] = 0
		self['org'] = self.get('org', None) or self['name'] + '-org'
		self['space'] = self.get('space', None) or self['name'] + '-space'
		self['apply_open_security_group'] = self.get('apply_open_security_group', False)
		self['allow_paid_service_plans'] = self.get('allow_paid_service_plans', False)
		self['compilation_vm_disk_size'] = 10240
		self['purge_service_brokers'] = self.get('purge_service_brokers', True)
		for form in self.get('forms', []):
			properties = form.get('properties', [])
			for property in properties:
				if 'configurable' not in property:
					property['configurable'] = True
			self['all_properties'] += properties
		for property in self['all_properties']:
			property['name'] = property['name'].lower().replace('-','_')
			default = property.get('default', property.pop('value', None)) # NOTE this intentionally removes property['value']
			if default is not None:
				property['default'] = default
			property['configurable'] = property.get('configurable', False)
			property['optional'] = property.get('optional', False)

	def default_stemcell(self):
		stemcell_criteria = self.get('stemcell_criteria', {})
		stemcell_criteria['os'] = stemcell_criteria.get('os', 'ubuntu-trusty')
		stemcell_criteria['version'] = stemcell_criteria.get('version', self.latest_stemcell(stemcell_criteria['os']))
		return stemcell_criteria

	def latest_stemcell(self, os):
		if os == 'ubuntu-trusty':
			headers = { 'Accept': 'application/json' }
			response = requests.get('https://network.pivotal.io/api/v2/products/stemcells/releases', headers=headers)
			response.raise_for_status()
			releases = response.json()['releases']
			versions = [r['version'] for r in releases]
			latest_major = sorted(versions)[-1].split('.')[0]
			return latest_major
		return None # TODO - Look for latest on bosh.io for given os

	def upgrade(self):
		# v0.9 specified auto_services as a space-separated string of service names
		for package in self.get('packages', []):
			auto_services = package.get('auto_services', None)
			if auto_services is not None:
				if isinstance(auto_services, str):
					package['auto_services'] = [ { 'name': s } for s in auto_services.split()]
		# v0.9 expected a string manifest for docker-bosh releases
		for package in self.get('packages', []):
			if package.get('type') == 'docker-bosh':
				manifest = package.get('manifest')
				if manifest is not None and isinstance(manifest, str):
					package['manifest'] = yaml.safe_load(manifest)
		# first releases required manifests to be multi-line strings, now we want them to be dicts
		for package in self.get('packages', []):
			manifest = package.get('manifest', None)
			if manifest is not None and type(manifest) is not dict:
				manifest = read_yaml(manifest)
				package['manifest'] = manifest

	def read_config(self):
		try:
			with open(CONFIG_FILE) as config_file:
				self.update(read_yaml(config_file))
		except IOError as e:
			print('Not a tile repository. Use "tile init" in the root of your repository to create one.', file=sys.stderr)
			sys.exit(1)

	def read_history(self):
		try:
			with open(HISTORY_FILE) as history_file:
				self['history'] = read_yaml(history_file)
		except IOError as e:
			self['history'] = {}

	def set_version(self, version):
		if version is None:
			version = 'patch'
		history = self.get('history', {})
		prior_version = history.get('version', None)
		if prior_version is not None:
			history['history'] = history.get('history', [])
			history['history'] += [ prior_version ]
		if not is_semver(version):
			semver = history.get('version', '0.0.0')
			if not is_unannotated_semver(semver):
				print('The prior version was', semver, file=sys.stderr)
				print('To auto-increment, the prior version must be in semver format (x.y.z), and must not include a label.', file=sys.stderr)
				sys.exit(1)
			semver = semver.split('.')
			if version == 'patch':
				semver[2] = str(int(semver[2]) + 1)
			elif version == 'minor':
				semver[1] = str(int(semver[1]) + 1)
				semver[2] = '0'
			elif version == 'major':
				semver[0] = str(int(semver[0]) + 1)
				semver[1] = '0'
				semver[2] = '0'
			else:
				print('Argument must specify "patch", "minor", "major", or a valid semver version (x.y.z)', file=sys.stderr)
				sys.exit(1)
			version = '.'.join(semver)
		history['version'] = version
		self['version'] = version

	def update_memory(self, release, manifest):
		memory = manifest.get('memory', '1G')
		unit = memory.lstrip('0123456789').lstrip(' ').lower()
		if unit not in [ 'g', 'gb', 'm', 'mb' ]:
			print('invalid memory size unit', unit, 'in', memory, file=sys.stderr)
			sys.exit(1)
		memory = int(memory[:-len(unit)])
		if unit in [ 'g', 'gb' ]:
			memory *= 1024
		release['total_memory'] = release.get('total_memory', 0) + memory
		if memory > release.get('max_memory', 0):
			release['max_memory'] = memory

	def validate_memory_quota(self, release):
		total_memory = release.get('total_memory', 0)
		max_memory = release.get('max_memory', 0)
		required = total_memory + max_memory
		specified = self.get('org_quota', None)
		if specified is None:
			# We default to twice the total size
			# For most cases this is generous, but there's no harm in it
			release['org_quota'] = total_memory * 2
			if self.get('org_quota', 0) < release['org_quota']:
				self['org_quota'] = release['org_quota']
		elif specified < required:
			print('Specified org quota of', specified, 'MB is insufficient', file=sys.stderr)
			print('Required quota is at least the total package size of', total_memory, 'MB', file=sys.stderr)
			print('Plus enough room for blue/green deployment of the largest app:', max_memory, 'MB', file=sys.stderr)
			print('For a total of:', required, 'MB', file=sys.stderr)
			sys.exit(1)

	def update_compilation_vm_disk_size(self, manifest):
		package_file = manifest.get('path')
		package_size = os.path.getsize(package_file) // (1024 * 1024) # bytes to megabytes
		self['compilation_vm_disk_size'] = max(self['compilation_vm_disk_size'], 4 * package_size)

def read_yaml(file):
	return yaml.safe_load(file)

def write_yaml(file, data):
	file.write(yaml.safe_dump(data, default_flow_style=False, explicit_start=True))

def is_semver(version):
	valid = re.compile('[0-9]+\\.[0-9]+\\.[0-9]+([\\-+][0-9a-zA-Z]+(\\.[0-9a-zA-Z]+)*)*$')
	return valid.match(version) is not None

def is_unannotated_semver(version):
	valid = re.compile('[0-9]+\\.[0-9]+\\.[0-9]+$')
	return valid.match(version) is not None<|MERGE_RESOLUTION|>--- conflicted
+++ resolved
@@ -146,10 +146,7 @@
 			for job in release.get('jobs', []):
 				job['type'] = job.get('type', job['name'])
 				job['template'] = job.get('template', job['type'])
-<<<<<<< HEAD
-=======
 				job['properties'] = job.get('properties', {})
->>>>>>> 043a98d1
 
 	def release_for_package(self, package):
 		release_name = package['name'] if package.get('is_bosh_release', False) else self['name']
