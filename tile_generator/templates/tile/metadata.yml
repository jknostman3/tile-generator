---
name: {{ name }}
label: {{ label }}
description: {{ description }}
icon_image: {{ base64(icon_file) }}
product_version: '{{ version }}'
metadata_version: '1.5'
minimum_version_for_upgrade: '0.0.1'
rank: 1
serial: true

releases:
{% for release in releases %}
{% if release.file %}
- file: {{ release.file }}
  name: {{ release.release_name }}
  version: '{{ release.version }}'
{% endif %}
{% endfor %}

stemcell_criteria:
  os: {{ stemcell_criteria.os or 'ubuntu-trusty' }}
  requires_cpi: false
  version: '{{ stemcell_criteria.version or 3146.5 }}'

property_blueprints:
#
# Parameters for the entire product
#
- name: org
  type: string
  configurable: true
  default: {{ org }}
- name: org_quota
  type: integer
  configurable: true
  default: {{ org_quota or 1024 }}
- name: space
  type: string
  configurable: true
  default: {{ space }}
- name: apply_open_security_group
  type: boolean
  configurable: true
  default: {{ apply_open_security_group }}
- name: allow_paid_service_plans
  type: boolean
  configurable: true
  default: {{ allow_paid_service_plans }}
{% if dynamic_service_plans %}
#
# Properties for on-demand service plans
#
- name: dynamic_service_plans
  type: collection
  configurable: true
  optional: true
  property_blueprints:
  - name: guid
    type: uuid
    optional: false
    unique: true
  - name: name
    type: string
    configurable: true
  {% for field in dynamic_service_plans %}
  - {{ field | yaml | indent }}
  {% endfor %}
{% endif %}
{% for service_plan_form in service_plan_forms %}
#
# Properties for on-demand service plans
#
- name: {{ service_plan_form.name }}
  type: collection
  configurable: true
  optional: true
  property_blueprints:
  - name: guid
    type: uuid
    optional: false
    unique: true
  - name: name
    type: string
    configurable: true
  {% for field in service_plan_form.properties %}
  - {{ field | yaml | indent }}
  {% endfor %}
{% endfor %}

{% for release in releases %}
{% for package in release.packages %}
{% if package.is_buildpack %}
#
# Standard buildpack properties for package {{ package.name }}
#
- name: {{ package.name }}_buildpack_order
  type: integer
  configurable: true
  default: 0
{% endif %}
{% if package.configurable_persistence %}
#
# Standard persistence properties for package {{ package.name }}
#
- name: {{ package.name }}_persistence_store_type
  type: dropdown_select
  configurable: true
  options:
  - name: p-mysql
    label: Managed MySQL Service
  - name: p-mongo
    label: Managed Mongo Service
  - name: none
    label: None
    default: true
{% endif %}
{% if package.is_broker  %}
#
# Standard broker properties for package {{ package.name }}
#
- name: {{ package.name }}_enable_global_access_to_plans
  type: boolean
  configurable: true
  default: {{ package.enable_global_access_to_plans or false }}
{% endif %}
{% if package.is_external_broker %}
#
# Standard external broker properties for package {{ package.name }}
#
- name: {{ package.name }}_url
  type: string
  configurable: true
- name: {{ package.name }}_user
  type: string
  configurable: true
- name: {{ package.name }}_password
  type: secret
  configurable: true
{% endif %}
{% endfor %}
{% endfor %}
#
# Custom properties from the tile.yml file
#
{% for property in all_properties %}
- {{ property | yaml | indent(2) }}
{% endfor %}

form_types:
{% for form in forms %}
#
# Custom form {{ form.name}} from the tile.yml file
#
- name: {{ form.name }}
  label: {{ form.label }}
  description: {{ form.description or form.label }}
  {% if form.markdown %}
  markdown: |
    {{ form.markdown | indent }}
  {% endif %}
  property_inputs:
  {% for property in form.properties %}
  - reference: .properties.{{ property.name }}
    label: {{ property.label }}
    description: {{ property.description or property.label }}
  {% endfor %}
{% endfor %}

{% for service_plan_form in service_plan_forms %}
#
# Custom Service Plan form {{service_plan_form.name}} from the tile.yml file
#
- name: {{ service_plan_form.name }}
  label: {{ service_plan_form.label }}
  description: {{ service_plan_form.description or service_plan_form.label }}
  {% if service_plan_form.markdown %}
  markdown: |
    {{ service_plan_form.markdown | indent }}
  {% endif %}
  property_inputs:
  - reference: .properties.{{ service_plan_form.name }}
    label: {{ service_plan_form.label }}
    property_inputs:
    - reference: name
      label: Plan Name
      description: "Name of Plan"
      slug: false
  {% for field in service_plan_form.properties %}
    - reference: {{ field.name }}
      label: {{ field.name }}
      description: {{ field.description }}
      slug: false
  {% endfor %}
{% endfor %}


{% if dynamic_service_plans %}
#
# Dynamic service plan form
#
- name: dynamic_service_plans
  label: Dynamic Service Plans
  description: Operator-Defined Service Plans
  property_inputs:
  - reference: .properties.dynamic_service_plans
    label: Dynamic Service Plans
    property_inputs:
    - reference: name
      label: Plan Name
      description: "Name of Plan"
      slug: false
{% for field in dynamic_service_plans %}
    - reference: {{ field.name }}
      label: {{ field.name }}
      description: {{ field.description }}
      slug: false
{% endfor %}
{% endif %}

{% for package in packages if package.is_buildpack %}
{% if loop.first %}
#
# Buildpack form
#
- name: buildpacks
  label: Buildpack Settings
  description: Configurable settings for buildpacks
  property_inputs:
{% endif %}
  - reference: .properties.{{ package.name }}_buildpack_order
    label: {{ package.label or package.name }} Buildpack Order
    description: 'Enter order for the {{ package.label or package.name }} buildpack'
{% endfor %}
{% for package in packages if package.is_external_broker %}
{% if loop.first %}
#
# External broker form
#
- name: external_brokers
  label: Broker Settings
  description: Configurable settings for external service brokers
  property_inputs:
{% endif %}
  - reference: .properties.{{ package.name }}_url
    label: Service Broker Application URI for {{ package.label or package.name }}
    description: 'Enter the External uri/endpoint (with http or https protocol) for the Service Broker'
  - reference: .properties.{{ package.name }}_user
    label: Service Broker Username for {{ package.label or package.name }}
    description: 'Enter the username for accessing the Service Broker'
  - reference: .properties.{{ package.name }}_password
    label: Service Broker Password for {{ package.label or package.name }}
    description: 'Enter the password for accessing the Service Broker'
{% endfor %}
{% for package in packages if package.is_broker %}
{% if loop.first %}
#
# Service access form
#
- name: service_access
  label: Service Access
  description: Determine availability of services
  property_inputs:
{% endif %}
  - reference: .properties.{{ package.name }}_enable_global_access_to_plans
    label: Enable global access to plans of service {{ package.label or package.name }}
    description: "Enable global access to plans in the marketplace"
{% endfor %}
{% for package in packages if package.configurable_persistence %}
{% if loop.first %}
#
# Persistence configuration form
#
- name: configurable_persistence
  label: Persistence
  description: Configure persistence services
  property_inputs:
{% endif %}
  - reference: .properties.{{ package.name }}_persistence_store_type
    label: Persistence service to use for {{ package.label or package.name }}
    description: "Select MySQL or Mongo Service Binding or None for saving state"
{% endfor %}

job_types:
#
# Default compilation job
#
- name: compilation
  resource_label: compilation
  resource_definitions:
   - name: ram
     type: integer
     configurable: true
     default: 4096
   - name: ephemeral_disk
     type: integer
     configurable: true
     default: {{ compilation_vm_disk_size }}
   - name: persistent_disk
     type: integer
     configurable: true
     default: 0
   - name: cpu
     type: integer
     configurable: true
     default: 2
  static_ip: 0
  dynamic_ip: 1
  max_in_flight: 1
  single_az_only: true
  instance_definitions:
  - name: instances
    type: integer
    configurable: true
    default: 1
{% for release in releases %}
{% for job in release.jobs if job.template and job.template == 'docker-bosh' %}
#
# {{ job.template }} job for {{ job.package.name }}
#
- name: {{ job.name }}
  resource_label: {{ job.name }}
  errand: false
  templates:
  - name: containers
    release: docker
  - name: docker
    release: docker
  - name: {{ job.type }}
    release: {{ release.name }}
  resource_definitions:
  - name: ram
    type: integer
    configurable: false
    default: {{ job.package.memory }}
  - name: ephemeral_disk
    type: integer
    configurable: false
    default: {{ job.package.ephemeral_disk }}
  - name: persistent_disk
    type: integer
    configurable: false
    default: {{ job.package.persistent_disk }}
  - name: cpu
    type: integer
    configurable: false
    default: {{ job.package.cpu }}
  static_ip: 1
  dynamic_ip: 0
  max_in_flight: 1
  single_az_only: false
  instance_definitions:
  - name: instances
    type: integer
    configurable: true
    default: {{ job.package.instances }}
  property_blueprints:
  - name: vm_credentials
    type: salted_credentials
    default:
      identity: vcap
  - name: app_credentials
    type: salted_credentials
  manifest: |
    {{ job.package.manifest | yaml | indent }}
    domain: (( ..cf.cloud_controller.system_domain.value ))
    app_domains:
    - (( ..cf.cloud_controller.apps_domain.value ))
    org: (( .properties.org.value ))
    space: (( .properties.space.value ))
    ssl:
      skip_cert_verify: (( ..cf.ha_proxy.skip_cert_verify.value ))
    cf:
      admin_user: (( ..cf.uaa.system_services_credentials.identity ))
      admin_password: (( ..cf.uaa.system_services_credentials.password ))
    org_quota: (( .properties.org_quota.value ))
    apply_open_security_group: (( .properties.apply_open_security_group.value ))
    allow_paid_service_plans: (( .properties.allow_paid_service_plans.value ))
    security:
      user: (( .{{ job.name }}.app_credentials.identity ))
      password: (( .{{ job.name }}.app_credentials.password ))
{% for property in all_properties %}
    {{ property.name }}: (( .properties.{{ property.name }}.value ))
{% endfor %}
{% if dynamic_service_plans %}
    dynamic_service_plans: (( .properties.dynamic_service_plans.value ))
{% endif %}
{% for service_plan_form in service_plan_forms %}
    {{ service_plan_form.name }}: (( .properties.{{ service_plan_form.name }}.value ))
{% endfor %}
{% for package in packages %}
    {{ package.name }}:
      name: {{ package.name }}
{% if package.configurable_persistence %}
      persistence_store_type: (( .properties.{{ package.name }}_persistence_store_type.value ))
{% endif %}
{% if package.is_external_broker %}
      url: (( .properties.{{ package.name }}_url.value ))
      user: (( .properties.{{ package.name }}_user.value ))
      password: (( .properties.{{ package.name }}_password.value ))
{% elif package.is_broker %}
      user: (( .{{ job.name }}.app_credentials.identity ))
      password: (( .{{ job.name }}.app_credentials.password ))
{% endif %}
{% if package.is_broker %}
      enable_global_access_to_plans: (( .properties.{{ package.name }}_enable_global_access_to_plans.value ))
{% endif %}
{% if package.is_buildpack %}
      buildpack_order: (( .properties.{{ package.name }}_buildpack_order.value ))
{% endif %}
{% if package.is_docker_bosh %}
      host: (( .docker-bosh-{{ package.name }}.first_ip ))
      hosts: (( .docker-bosh-{{ package.name }}.ips ))
{% endif %}
{% endfor %}
{% endfor %}
<<<<<<< HEAD
{% for release in releases if release.type == 'bosh-release' %}
{% for job in release.jobs %}
=======

{% for package in packages if package.type == 'bosh-release' %}
{% for job in package.jobs %}
>>>>>>> 04e58c5f
- name: {{ job.name }}
  resource_label: {{ job.name }}
{% if job.lifecycle and job.lifecycle == 'errand' %}
  errand: true
{% endif %}
  templates:
{% for template in job.templates %}
  - name: {{ template.name }}
    release: {{ template.release }}
{% endfor %}
  resource_definitions:
  - name: ram
    type: integer
    configurable: false
    default: {{ job.memory or 512 }}
  - name: ephemeral_disk
    type: integer
    configurable: false
    default: {{ job.ephemeral_disk or 4096 }}
  - name: persistent_disk
    type: integer
    configurable: false
    default: {{ job.persistent_disk or 0 }}
  - name: cpu
    type: integer
    configurable: false
    default: {{ job.cpu or 1 }}
  static_ip: {{ job.static_ip or 0 }}
  dynamic_ip: {{ job.dynamic_ip or 0 }}
  max_in_flight: {{ job.max_in_flight or 1 }}
  instance_definitions:
  - name: instances
    type: integer
{% if job.lifecycle and job.lifecycle == 'errand' %}
    configurable: false
    default: 1
{% else %}
    configurable: true
    default: {{ job.instances or 1 }}
{% endif %}
  property_blueprints:
  - name: vm_credentials
    type: salted_credentials
    default:
      identity: vcap
  manifest: |
    {{ job.properties | yaml | indent }}
{% endfor %}
{% endfor %}
{% for release in releases if not release.type == 'bosh-release' %}
{% for job in release.jobs if not job.template == 'docker-bosh' %}
#
# {{ job.type }} job
#
- name: {{ job.name }}
  resource_label: {{ job.name }}
  errand: true
  templates:
  - name: {{ job.type }}
    release: {{ release.release_name }}
  resource_definitions:
  - name: ram
    type: integer
    configurable: false
    default: 1024
  - name: ephemeral_disk
    type: integer
    configurable: false
    default: 4096
  - name: persistent_disk
    type: integer
    configurable: false
    default: 0
  - name: cpu
    type: integer
    configurable: false
    default: 1
  static_ip: 0
  dynamic_ip: 1
  max_in_flight: 1
  single_az_only: false
  instance_definitions:
  - name: instances
    type: integer
    configurable: false
    default: 1
  property_blueprints:
  - name: vm_credentials
    type: salted_credentials
    default:
      identity: vcap
  - name: app_credentials
    type: salted_credentials
  manifest: |
    domain: (( ..cf.cloud_controller.system_domain.value ))
    app_domains:
    - (( ..cf.cloud_controller.apps_domain.value ))
    org: (( .properties.org.value ))
    space: (( .properties.space.value ))
    ssl:
      skip_cert_verify: (( ..cf.ha_proxy.skip_cert_verify.value ))
    cf:
      admin_user: (( ..cf.uaa.system_services_credentials.identity ))
      admin_password: (( ..cf.uaa.system_services_credentials.password ))
    org_quota: (( .properties.org_quota.value ))
    apply_open_security_group: (( .properties.apply_open_security_group.value ))
    allow_paid_service_plans: (( .properties.allow_paid_service_plans.value ))
    security:
      user: (( .{{ job.name }}.app_credentials.identity ))
      password: (( .{{ job.name }}.app_credentials.password ))
{% for property in all_properties %}
    {{ property | property | yaml | indent }}
{% endfor %}
{% if dynamic_service_plans %}
    dynamic_service_plans: (( .properties.dynamic_service_plans.value ))
{% endif %}
{% for service_plan_form in service_plan_forms %}
    {{ service_plan_form.name }}: (( .properties.{{ service_plan_form.name }}.value ))
{% endfor %}
{% for package in packages %}
    {{ package.name }}:
      name: {{ package.name }}
{% if package.configurable_persistence %}
      persistence_store_type: (( .properties.{{ package.name }}_persistence_store_type.value ))
{% endif %}
{% if package.is_external_broker %}
      url: (( .properties.{{ package.name }}_url.value ))
      user: (( .properties.{{ package.name }}_user.value ))
      password: (( .properties.{{ package.name }}_password.value ))
{% elif package.is_broker %}
      user: (( .{{ job.name }}.app_credentials.identity ))
      password: (( .{{ job.name }}.app_credentials.password ))
{% endif %}
{% if package.is_broker %}
      enable_global_access_to_plans: (( .properties.{{ package.name }}_enable_global_access_to_plans.value ))
{% endif %}
{% if package.is_buildpack %}
      buildpack_order: (( .properties.{{ package.name }}_buildpack_order.value ))
{% endif %}
{% if package.is_docker_bosh %}
      host: (( .docker-bosh-{{ package.name }}.first_ip ))
      hosts: (( .docker-bosh-{{ package.name }}.ips ))
{% endif %}
{% endfor %}
{% endfor %}
{% endfor %}

post_deploy_errands:
{% for release in releases %}
{% for job in release.jobs %}
{% if job.lifecycle and job.lifecycle == 'errand' and job.post_deploy %}
- name: {{ job.name }}
{% endif %}
{% endfor %}
{% endfor %}

pre_delete_errands:
{% for release in releases %}
{% for job in release.jobs %}
{% if job.lifecycle and job.lifecycle == 'errand' and job.pre_delete %}
- name: {{ job.name }}
{% endif %}
{% endfor %}
{% endfor %}

update:
  canaries: 1
  canary_watch_time: 10000-100000
  max_in_flight: 1
  update_watch_time: 10000-100000

{% for product in requires_product_versions %}
{% if loop.first %}
requires_product_versions:
{% endif %}
- name: {{ product.name }}
  version: '{{ product.version }}'
{% endfor %}

provides_product_versions:
- name: {{ name }}
  version: '{{ version }}'<|MERGE_RESOLUTION|>--- conflicted
+++ resolved
@@ -380,7 +380,7 @@
       user: (( .{{ job.name }}.app_credentials.identity ))
       password: (( .{{ job.name }}.app_credentials.password ))
 {% for property in all_properties %}
-    {{ property.name }}: (( .properties.{{ property.name }}.value ))
+    {{ property | property | yaml | indent }}
 {% endfor %}
 {% if dynamic_service_plans %}
     dynamic_service_plans: (( .properties.dynamic_service_plans.value ))
@@ -414,14 +414,9 @@
 {% endif %}
 {% endfor %}
 {% endfor %}
-<<<<<<< HEAD
+{% endfor %}
 {% for release in releases if release.type == 'bosh-release' %}
 {% for job in release.jobs %}
-=======
-
-{% for package in packages if package.type == 'bosh-release' %}
-{% for job in package.jobs %}
->>>>>>> 04e58c5f
 - name: {{ job.name }}
   resource_label: {{ job.name }}
 {% if job.lifecycle and job.lifecycle == 'errand' %}
