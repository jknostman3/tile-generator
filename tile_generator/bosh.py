--- conflicted
+++ resolved
@@ -124,16 +124,12 @@
 			job_context
 		)
 		template.render(
-<<<<<<< HEAD
-			os.path.join(self.release_dir, 'jobs', job_type, 'monit'),
-=======
-			os.path.join('jobs', job_name, 'templates', 'opsmgr-env.sh.erb'),
+			os.path.join(self.release_dir, 'jobs', job_type, 'templates', 'opsmgr-env.sh.erb'),
 			os.path.join('jobs', 'opsmgr-env.sh.erb'),
 			job_context
 		)
 		template.render(
-			os.path.join('jobs', job_name, 'monit'),
->>>>>>> 04e58c5f
+			os.path.join(self.release_dir, 'jobs', job_type, 'monit'),
 			os.path.join('jobs', 'monit'),
 			job_context
 		)
