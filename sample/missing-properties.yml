---
customer_name: Jimmy's Johnnys
street_address: Cartaway Alley
city: New Jersey
country: country_us
username: SpongeBob
password: { 'secret': SquarePants }
<<<<<<< HEAD
# app2:
#   persistence_store_type: none # p-mysql # Works, but turned off because this is not deployed in our PCF environments
=======
my_creds:
  identity: username
  password: p4ssw0rd
app2_persistence_store_type: none # p-mysql # Works, but turned off because this is not deployed in our PCF environments
>>>>>>> 840ba6ef
dynamic_service_plans:
- name: plan1
  guid: plan1-id
  description: Plan for license key 1
  license_key: 0001-0002-0003
  num_seats: 10
- name: plan2
  guid: plan2-id
  description: Plan for license key 2
  license_key: 0004-0005-0006
  num_seats: 20
custom_dynamic_service_plan_1:
- name: plan3
  guid: plan3-guid
  description1: Plan for license key 3
  license_key1: 001002003004
  num_seats1: 30
- name: plan4
  guid: plan4-guid
  description1: Plan for license key 4
  license_key1: 005006007008
  num_seats1: 40
custom_dynamic_service_plan_2:
- name: plan5
  guid: plan5-guid
  description2: Plan for license key 5
  api_key2: api123
  num_of_license2: 50
- name: plan6
  guid: plan6-guid
  description2: Plan for license key 6
  api_key2: api456
  num_of_license2: 60

# Example of job-specific configuration, supported in PCF 1.8+.
jobs:
  redis_z1:
    # Resource configuration is passed in like this:
    resource_config:
      persistent_disk:
        size_mb: "10240"
    # Job-specific properties can be passed in here as well, like this:
#   property_name: property_value<|MERGE_RESOLUTION|>--- conflicted
+++ resolved
@@ -5,15 +5,10 @@
 country: country_us
 username: SpongeBob
 password: { 'secret': SquarePants }
-<<<<<<< HEAD
-# app2:
-#   persistence_store_type: none # p-mysql # Works, but turned off because this is not deployed in our PCF environments
-=======
 my_creds:
   identity: username
   password: p4ssw0rd
-app2_persistence_store_type: none # p-mysql # Works, but turned off because this is not deployed in our PCF environments
->>>>>>> 840ba6ef
+#app2_persistence_store_type: none # p-mysql # Works, but turned off because this is not deployed in our PCF environments
 dynamic_service_plans:
 - name: plan1
   guid: plan1-id
