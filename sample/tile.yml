---
name: test-tile
label: Generated Test Tile
description: A sample tile generated by tile-generator
icon_file: resources/icon.png

# Global defaults (all optional)
# org: test-org                       # Optional
# space: test-space                   # Optional
org_quota: 4096                       # Optional, memory quota in mb
apply_open_security_group: true       # Apply open security group, default: false
allow_paid_service_plans: true        # Allow paid service plans, default: false

properties:
- name: author
  type: string
  label: Author
  value: Tile Ninja

forms:
- name: custom-form-1
  label: Test Tile
  description: Custom Properties for Test Tile
  properties:
  - name: customer_name
    type: string
    label: Full Name
  - name: street_address
    type: string
    label: Street Address
    description: Address to use for junk mail
  - name: city
    type: string
    label: City
  - name: zip_code
    type: string
    label: ZIP+4
    default: '90310'
  - name: country
    type: dropdown_select
    label: Country
    options:
    - name: country_us
      label: US
      default: true
    - name: country_elsewhere
      label: Elsewhere

dynamic_service_plans:
- name: description
  type: string
  configurable: true
  description: The description of this plan
- name: license_key
  type: string
  configurable: true
  description: The license key for this plan
- name: num_seats
  type: integer
  configurable: true
  description: The number of available seats for this license

packages:

- name: app1                          # App with minimal configuration, i.e. all default values
  type: app
  manifest:
    path: resources/app.zip
    command: python app.py            # This is required for python, optional for many other languages
    memory: 256M                      # Override memory, default: 1G

<<<<<<< HEAD
unused_packages:

=======
>>>>>>> a9cb88f1
- name: service-broker1               # Broker with minimal configuration, i.e. all default values
  type: app-broker
  enable_global_access_to_plans: true
  manifest:
    path: resources/app.zip
    command: python app.py            # This is required for python, optional for many other languages
    memory: 256M                      # Override memory, default: 1G

- name: app2                          # App showing configurable values
  type: app
  manifest:
    path: resources/app.zip
    command: python app.py            # This is required for python, optional for many other languages
    host: app2-hostname               # Override hostname, default: app name
    memory: 256M                      # Override memory, default: 1G
  health_check: none                  # Turn off health monitoring, default: true
  auto_services:                      # Auto-provision and bind services
  - name: service-broker1-service     # If using a broker in the same tile, the broker must preceed the app in this file
    plan: first-plan                  # Optionally specify a plan (default is the first plan offered by the service)
  needs_cf_credentials: true          # Pass CF creds to the app, default: false
  configurable_persistence: true      # Users will be allowed to select between MySQL, Mongo or none, default: false

- name: service-broker2               # Broker showing additional configurable values
  type: app-broker
  manifest:
    path: resources/app.zip
    command: python app.py            # This is required for python, optional for many other languages
    memory: 256M                      # Override memory, default: 1G
  internal_service_names:
  - service1
  - service2

- name: noop-buildpack                # A buildpack
  type: buildpack
  buildpack_order: 99                 # 99 (or higher) means go to the end of the list
  path: resources/buildpack.zip

- name: app3
  type: docker-app
  image: guidowb/sample-cf-app        # Start command must be specified in the Dockerfile (CMD)
  manifest:
    memory: 256M                      # Override memory, default: 1G
  auto_services:                      # Auto-provision and bind services
  - name: service-broker1-service     # If using a broker in the same tile, the broker must preceed the app in this file
    plan: second-plan                 # Optionally specify a plan (default is the first plan offered by the service)

- name: app4
  type: docker-bosh
  docker_images:
  - guidowb/sample-cf-app
  cpu: 2
  memory: 512
  ephemeral_disk: 4096
  persistent_disk: 2048
  instances: 1
  manifest: |
    containers:
    - name: app
      image: "guidowb/sample-cf-app" # should match the docker image name
      bind_ports:
      - '80:80'
      - '443:443'
      - '8080:8080'
      - '8443:8443'<|MERGE_RESOLUTION|>--- conflicted
+++ resolved
@@ -69,11 +69,8 @@
     command: python app.py            # This is required for python, optional for many other languages
     memory: 256M                      # Override memory, default: 1G
 
-<<<<<<< HEAD
 unused_packages:
 
-=======
->>>>>>> a9cb88f1
 - name: service-broker1               # Broker with minimal configuration, i.e. all default values
   type: app-broker
   enable_global_access_to_plans: true
