--- conflicted
+++ resolved
@@ -1,17 +1,10 @@
 ---
 name: {{ job_name }}
 templates:
-<<<<<<< HEAD
-{% if not package.is_docker %}
-  {{ job_name }}.sh.erb: bin/run
-{% else %}
-  {{ job_name }}.sh.erb: bin/docker_uploader_ctl
-=======
 {% if errand %}
   {{ job_name }}.sh.erb: bin/run
 {% else %}
   {{ job_name }}.sh.erb: bin/{{ job_name }}_ctl
->>>>>>> 6f3339c7
 {% endif %}
 packages:
 {% if package.requires_cf_cli %}
@@ -20,16 +13,12 @@
 {% if not package.is_docker_app %}
 - {{ package.name }}
 {% endif %}
-<<<<<<< HEAD
-{% if not package.is_docker_bosh %}
-=======
 {% if not errand %}
 - common
 {% endif %}
 {% if package.is_docker_bosh %}
 properties: {}
 {% else %}
->>>>>>> 6f3339c7
 properties:
   ssl.skip_cert_verify:
     description: 'Whether to verify SSL certs when making web requests'
