#!/usr/bin/env python

# tile-generator
#
# Copyright (c) 2015-Present Pivotal Software, Inc. All Rights Reserved.
#
# Licensed under the Apache License, Version 2.0 (the "License");
# you may not use this file except in compliance with the License.
# You may obtain a copy of the License at
#
#    http://www.apache.org/licenses/LICENSE-2.0
#
# Unless required by applicable law or agreed to in writing, software
# distributed under the License is distributed on an "AS IS" BASIS,
# WITHOUT WARRANTIES OR CONDITIONS OF ANY KIND, either express or implied.
# See the License for the specific language governing permissions and
# limitations under the License.

from __future__ import absolute_import, division, print_function
from setuptools import setup
import os
import sys

here = os.path.abspath(os.path.dirname(__file__))

def read_readme():
	try:
		import pypandoc
		return pypandoc.convert('README.md', 'rst')
	except ImportError:
		with open(os.path.join(here, 'README.md')) as f:
			return f.read()

def get_version():
	version_file = os.path.join(here, 'version.txt')
	try:
		with open(version_file) as f:
			return f.read()
	except:
<<<<<<< HEAD
		version = '0.0.0'
		print("Warning: Generating default version", version, file=sys.stderr)
		print("To override this, please create a file", version_file, "with the tile-generator version in it.", file=sys.stderr)
		return version
=======
		return '0.0.0'
>>>>>>> 8c9e6b04

setup(
	name = "tile-generator",
	version = get_version(),
	description = 'Tools supporting development of Pivotal Cloud Foundry services and add-ons.',
	long_description = read_readme(),
	url = 'https://github.com/cf-platform-eng/tile-generator',
	author = 'Pivotal Cloud Foundry Platform Engineering',
	license = 'Apache 2.0',
	classifiers = [
		'Development Status :: 4 - Beta',
		'Environment :: Console',
		'Intended Audience :: Developers',
		'License :: OSI Approved :: Apache Software License',
		'Programming Language :: Python :: 2 :: Only',
		'Topic :: Software Development',
		'Topic :: Software Development :: Code Generators',
	],
	keywords = [
		'pivotal cloud foundry',
		'tile',
		'generator'
	],
	packages = [ 'tile_generator' ],
	install_requires = [
		'click>=6.2',
		'Jinja2>=2.8',
		'PyYAML>=3.1',
		'docker-py>=1.6.0',
		'requests>=2.9.1,<2.11',
		'mock>=2.0.0',
	],
	include_package_data = True,
	entry_points = {
		'console_scripts': [
			'tile = tile_generator.tile:cli',
			'pcf = tile_generator.pcf:cli',
		]
	}
)<|MERGE_RESOLUTION|>--- conflicted
+++ resolved
@@ -37,14 +37,7 @@
 		with open(version_file) as f:
 			return f.read()
 	except:
-<<<<<<< HEAD
-		version = '0.0.0'
-		print("Warning: Generating default version", version, file=sys.stderr)
-		print("To override this, please create a file", version_file, "with the tile-generator version in it.", file=sys.stderr)
-		return version
-=======
 		return '0.0.0'
->>>>>>> 8c9e6b04
 
 setup(
 	name = "tile-generator",
